--- conflicted
+++ resolved
@@ -2136,11 +2136,7 @@
             // }
             let id = match &item.token {
                 Token::String(_) => Literal::String(self.get_string(&item.span)?),
-<<<<<<< HEAD
                 Token::Number(_) => {
-=======
-                Token::Numeric(_) => {
->>>>>>> a76fba1c
                     if self.at_big_int_flag() {
                         return self.unexpected_token_error(
                             &self.look_ahead,
@@ -2233,25 +2229,13 @@
             self.context.is_binding_element = false;
             let item = self.next_item()?;
             let lit = match item.token {
-<<<<<<< HEAD
                 Token::Number(_) => {
-=======
-                Token::Numeric(_) => {
->>>>>>> a76fba1c
                     let mut span = item.span;
                     if self.at_big_int_flag() {
                         span.end += 1;
                         // Consume the ident
                         let _n = self.next_item();
-                    }
-<<<<<<< HEAD
-                    Literal::Number(self.scanner.str_for(&span).unwrap_or(""))
-=======
-                    Literal::Number(self.scanner.string_for(&span).unwrap_or(String::new()))
-                }
-                Token::String(_) => {
-                    Literal::String(self.scanner.string_for(&item.span).unwrap_or(String::new()))
->>>>>>> a76fba1c
+                    }                    Literal::Number(self.scanner.str_for(&span).unwrap_or(""))
                 }
                 Token::String(_) => Literal::String(self.scanner.str_for(&item.span).unwrap_or("")),
                 _ => unreachable!(),
@@ -2292,26 +2276,12 @@
             self.context.is_binding_element = false;
             let regex = self.next_item()?;
             let lit = match regex.token {
-<<<<<<< HEAD
                 Token::RegEx(r) => {
                     let flags = if let Some(f) = r.flags { f } else { "" };
                     resast::ref_tree::prelude::RegEx {
                         pattern: r.body,
                         flags,
                     }
-=======
-                Token::RegEx => {
-                    let raw = &self
-                        .scanner
-                        .string_for(&regex.span)
-                        .unwrap_or(String::new());
-                    let end = raw.rfind('/').ok_or_else(|| {
-                        Error::UnexpectedToken(self.current_position, "malformed regex".to_string())
-                    })?;
-                    let pattern = raw[1..end].to_string();
-                    let flags = raw[end + 1..].to_string();
-                    RegEx { pattern, flags }
->>>>>>> a76fba1c
                 }
                 _ => unreachable!(),
             };
@@ -2512,19 +2482,11 @@
         let start = self.look_ahead.clone();
         let start_pos = self.look_ahead_position;
         let mut has_proto = has_proto;
-<<<<<<< HEAD
         let mut at_get = false;
         let mut at_set = false;
         let (key, is_async, computed) = if start.token.is_ident() {
             at_get = start.token.matches_ident_str("get");
             at_set = start.token.matches_ident_str("set");
-=======
-        let (key, is_async, computed) = if let Token::Ident = start.token {
-            let id = self
-                .scanner
-                .string_for(&start.span)
-                .unwrap_or(String::new());
->>>>>>> a76fba1c
             let _ = self.next_item()?;
             let computed = self.at_punct(Punct::OpenBracket);
             let is_async = self.context.has_line_term
@@ -2787,16 +2749,9 @@
         }
     }
 
-<<<<<<< HEAD
     #[inline]
     fn parse_ident_name(&mut self) -> Res<&'b str> {
         debug!("{}: parse_ident_name", self.look_ahead.span.start);
-=======
-    fn parse_ident_name(&mut self) -> Res<Identifier> {
-        debug!("parse_ident_name");
-        let lh = self.get_string(&self.look_ahead.span);
-        debug!("lh: {:?}", lh);
->>>>>>> a76fba1c
         let ident = self.next_item()?;
         let ret = self.get_string(&ident.span)?;
         Ok(ret)
@@ -2822,17 +2777,8 @@
         {
             return self.expected_token_error(&ident, &["variable identifier"]);
         }
-<<<<<<< HEAD
         let i: &'b str = match ident.token {
             Token::Ident(_) | Token::Keyword(_) => self.scanner.str_for(&ident.span).unwrap_or(""),
-=======
-        let i = match &ident.token {
-            &Token::Ident => self
-                .scanner
-                .string_for(&ident.span)
-                .unwrap_or(String::new()),
-            &Token::Keyword(ref k) => k.to_string(),
->>>>>>> a76fba1c
             _ => self.expected_token_error(&ident, &["variable identifier"])?,
         };
         Ok(i)
@@ -4204,43 +4150,6 @@
         }
     }
 
-<<<<<<< HEAD
-=======
-    fn update_positions(&mut self, look_ahead_span: Span, next_look_ahead_start: usize) -> Res<()> {
-        let prev_text = &self.scanner.stream[look_ahead_span.start..next_look_ahead_start];
-        let whitespace = &self.scanner.stream[look_ahead_span.end..next_look_ahead_start];
-
-        let old_look_ahead_pos = self.look_ahead_position;
-        self.current_position = old_look_ahead_pos;
-        let line_counts = prev_text
-            .chars()
-            .filter(|c| c == &'\n' || c == &'\r' || c == &'\u{2028}' || c == &'\u{2029}')
-            .count()
-            - whitespace.matches("\r\n").count();
-        if line_counts == 0 {
-            self.look_ahead_position.column += prev_text.len();
-            return Ok(());
-        }
-        let last_line_len = if let Some(last_line) = prev_text.lines().last() {
-            // Lines doesn't include a final empty line if the string ends with a new line
-            // we need to make sure we reset the column to 0 if the string ends with a new line
-            if let Some(ref c) = prev_text.chars().last() {
-                if c == &'\n' || c == &'\r' || c == &'\u{2028}' || c == &'\u{2029}' {
-                    0
-                } else {
-                    last_line.len()
-                }
-            } else {
-                0
-            }
-        } else {
-            0
-        };
-        self.look_ahead_position.line += line_counts;
-        self.look_ahead_position.column = last_line_len;
-        Ok(())
-    }
->>>>>>> a76fba1c
     /// Get the next token and validate that it matches
     /// the punct provided, discarding the result
     /// if it does
@@ -4298,7 +4207,6 @@
             | Token::Boolean(_)
             | Token::Null
             | Token::Keyword(_) => true,
-<<<<<<< HEAD
             Token::Number(_) => {
                 let start = self.look_ahead.span.end + 1;
                 if let Some(n) = self.scanner.str_for(&Span {
@@ -4309,13 +4217,6 @@
                 } else {
                     false
                 }
-=======
-            Token::Numeric(_) => {
-                let start = self.look_ahead.span.end + 1;
-                let next_char = &self.scanner.stream[start..start + 1];
-                debug!("next_char: {}", next_char);
-                next_char != "n"
->>>>>>> a76fba1c
             }
             Token::Punct(ref p) => p == &Punct::OpenBracket,
             _ => false,
@@ -4393,7 +4294,6 @@
     fn at_async_function(&mut self) -> bool {
         debug!("{}: at_async_function", self.look_ahead.span.start);
         if self.at_contextual_keyword("async") {
-<<<<<<< HEAD
             !self.scanner.pending_new_line
                 && if let Some(peek) = self.scanner.look_ahead() {
                     if let Ok(peek) = peek {
@@ -4404,21 +4304,6 @@
                 } else {
                     false
                 }
-=======
-            if let Some(peek) = self.scanner.look_ahead() {
-                debug!("peeking ahead {:?}", peek);
-                let pos = self.look_ahead_position;
-                let next_pos = self.get_item_position(&peek);
-                debug!(
-                    "positions:\n\tlook ahead 1: {:?}\n\tlook ahead 2: {:?}",
-                    pos, next_pos
-                );
-                pos.line == next_pos.line && peek.token.matches_keyword(&Keyword::Function)
-            } else {
-                debug!("scanner failed to lookahead");
-                false
-            }
->>>>>>> a76fba1c
         } else {
             false
         }
@@ -4507,8 +4392,6 @@
         ret
     }
 
-<<<<<<< HEAD
-    #[inline]
     #[inline]
     fn at_big_int_flag(&self) -> bool {
         let Span { start, end } = self.look_ahead.span;
@@ -4519,46 +4402,6 @@
         self.scanner
             .str_for(span)
             .ok_or_else(|| self.op_error("Unable to get &str from scanner"))
-=======
-    fn at_big_int_flag(&self) -> bool {
-        let Span { start, end } = self.look_ahead.span;
-        &self.scanner.stream[start..end] == "n"
-    }
-
-    fn get_string(&self, span: &Span) -> Res<String> {
-        self.scanner
-            .string_for(span)
-            .ok_or_else(|| self.op_error("Unable to get string"))
-    }
-    /// performs a binary search of the list of lines to determine
-    /// which line the item exists within and calculates the relative
-    /// column
-    pub(crate) fn get_item_position(&self, item: &Item) -> Position {
-        // This inner recursive function is required because we need
-        // to keep track of the index or the line number, the only
-        // way to get that would be to call .iter on the lines property
-        // which would perform a linear search, this allows for a binary
-        // search
-        fn search(lines: &[Line], item: &Item, index: usize) -> (usize, Line) {
-            let current_len = lines.len();
-            if current_len == 1 {
-                (index, lines[0])
-            } else {
-                let half = current_len >> 1;
-                if lines[half - 1].end > item.span.start {
-                    search(&lines[..half], item, index)
-                } else {
-                    search(&lines[half..], item, index + half)
-                }
-            }
-        }
-        let (idx, line) = search(&self.lines, item, 0);
-        let column = item.span.start.saturating_sub(line.start);
-        Position {
-            line: idx + 1,
-            column,
-        }
->>>>>>> a76fba1c
     }
 
     fn expected_token_error<T>(&self, item: &Item<Token<&'b str>>, expectation: &[&str]) -> Res<T> {
